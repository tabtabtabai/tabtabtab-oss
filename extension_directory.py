--- conflicted
+++ resolved
@@ -54,20 +54,19 @@
         extension_class=FashionIdeasExtension,
     ),
     ExtensionDescriptor(
-<<<<<<< HEAD
         extension_id=EXTENSION_ID.address_extension,
         description="Address extension, extract address from an image",
         dependencies=[
             EXTENSION_DEPENDENCIES.anthropic_api_key,
         ],
         extension_class=AddressExtension,
-=======
+    ),
+    ExtensionDescriptor(
         extension_id=EXTENSION_ID.translation_extension,
         description="Translation extension, translate text to any language.",
         dependencies=[
             EXTENSION_DEPENDENCIES.anthropic_api_key,
         ],
         extension_class=TranslationExtension,
->>>>>>> e808a21f
     ),
 ]